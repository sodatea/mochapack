--- conflicted
+++ resolved
@@ -46,13 +46,8 @@
   "author": "Victor Vlasenko <victor.vlasenko@sysgears.com>",
   "license": "MIT",
   "peerDependencies": {
-<<<<<<< HEAD
-    "mocha": ">=6 <=7",
+    "mocha": ">=6 <9",
     "webpack": "^5.0.0"
-=======
-    "mocha": ">=6 <9",
-    "webpack": "^4.0.0"
->>>>>>> 8416776e
   },
   "devDependencies": {
     "@babel/cli": "^7.0.0",
