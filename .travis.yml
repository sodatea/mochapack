--- conflicted
+++ resolved
@@ -20,13 +20,8 @@
   - yarn install --immutable
 
 env:
-<<<<<<< HEAD
   - WEBPACK_VERSION=5 MOCHA_VERSION=7
-=======
-  - WEBPACK_VERSION=4 MOCHA_VERSION=6
-  - WEBPACK_VERSION=4 MOCHA_VERSION=7
-  - WEBPACK_VERSION=4 MOCHA_VERSION=8
->>>>>>> 8416776e
+  - WEBPACK_VERSION=5 MOCHA_VERSION=8
 
 before_script:
   - "yarn add -D webpack@$WEBPACK_VERSION"
